--- conflicted
+++ resolved
@@ -1,9 +1,5 @@
 1                               High Level Assembler Option Summary                                             Page    1
-<<<<<<< HEAD
--                                                                                           jHLASM 1.0   2015/11/11 19.53
-=======
--                                                                                           jHLASM 1.0   2015/11/11 19.00
->>>>>>> 02753590
+-                                                                                           jHLASM 1.0   2015/11/11 20.20
 0  No Overriding ASMAOPT Parameters                                                                                      
    No Overriding Parameters                                                                                              
    No Process Statements                                                                                                 
@@ -55,19 +51,11 @@
                                                                                                                          
    No Overriding DD Names                                                                                                
 1AGF                                           External Symbol Dictionary                                       Page    2
-<<<<<<< HEAD
--Symbol   Type   Id     Address  Length   Owner Id Flags Alias-of                           jHLASM 1.0   2015/11/11 19.53
+-Symbol   Type   Id     Address  Length   Owner Id Flags Alias-of                           jHLASM 1.0   2015/11/11 20.20
 0AGF       SD 00000001 00000000 00000900             00                                                                  
 1AGF      agf test case                                                                                         Page    3
    Active Usings: None                                                                                                   
-0  Loc    Object Code      Addr1    Addr2    Stmt  Source Statement                         jHLASM 1.0   2015/11/11 19.53
-=======
--Symbol   Type   Id     Address  Length   Owner Id Flags Alias-of                           jHLASM 1.0   2015/11/11 19.00
-0AGF       SD 00000001 00000000 00000900             00                                                                  
-1AGF      agf test case                                                                                         Page    3
-   Active Usings: None                                                                                                   
-0  Loc    Object Code      Addr1    Addr2    Stmt  Source Statement                         jHLASM 1.0   2015/11/11 19.00
->>>>>>> 02753590
+0  Loc    Object Code      Addr1    Addr2    Stmt  Source Statement                         jHLASM 1.0   2015/11/11 20.20
 0                                               2  punch ':test agf'                                                     
                                                 3  punch ':btst z'                                                       
  00000000                00000000 00000900      4 agf start 0                                                            
@@ -114,11 +102,7 @@
                          00000009              37 testcount equ (*-test1)/16                                             
  000002E0                000002E0 00000900     38  org agf+x'900'                                                        
  00000900                                      39 res1 ds 0d                                                             
-<<<<<<< HEAD
                                                40  punch '* runtest .1'                                                  
-=======
-                                               40  punch 'runtest .1'                                                     01190000
->>>>>>> 02753590
                                                41  punch '* *Compare'                                                    
                                                42  punch '* r 900.9'                                                     
                                                43  punch '* *Want 00000000 00000008 20'                                  
@@ -129,11 +113,7 @@
                                                48  punch '* r 930.9'                                                     
 1AGF      agf test case                                                                                         Page    4
    Active Usings: AGF,R0                                                                                                 
-<<<<<<< HEAD
-0  Loc    Object Code      Addr1    Addr2    Stmt  Source Statement                         jHLASM 1.0   2015/11/11 19.53
-=======
-0  Loc    Object Code      Addr1    Addr2    Stmt  Source Statement                         jHLASM 1.0   2015/11/11 19.00
->>>>>>> 02753590
+0  Loc    Object Code      Addr1    Addr2    Stmt  Source Statement                         jHLASM 1.0   2015/11/11 20.20
 0                                              49  punch '* *Want 80000000 00000001 10'                                  
                                                50  punch '* r 940.9'                                                     
                                                51  punch '* *Want 7FFFFFFF 7FFFFFFF 20'                                  
@@ -148,11 +128,7 @@
                                                60  punch '* *Done'                                                       
                                                61  END  ,                                                                
 1AGF                            Ordinary Symbol and Literal Cross Reference                                     Page    5
-<<<<<<< HEAD
--Symbol   Length   Value     Id    R Type Asm  Program   Defn References                    jHLASM 1.0   2015/11/11 19.53
-=======
--Symbol   Length   Value     Id    R Type Asm  Program   Defn References                    jHLASM 1.0   2015/11/11 19.00
->>>>>>> 02753590
+-Symbol   Length   Value     Id    R Type Asm  Program   Defn References                    jHLASM 1.0   2015/11/11 20.20
 0A             6 00000210 00000001     I                   15   23B                                                      
  agf           1 00000000 00000001     J                    4    5U    6     8    10    38                               
  res1          8 00000900 00000001     D  D                39   13                                                       
@@ -161,11 +137,7 @@
                1 00000009 00000001 A   U                   37   11                                                       
  WAITPSW       8 00000240 00000001     X  X                26   24                                                       
 1AGF                               Unreferenced Symbols Defined in CSECTs                                       Page    6
-<<<<<<< HEAD
--  Defn  Symbol                                                                             jHLASM 1.0   2015/11/11 19.53
-=======
--  Defn  Symbol                                                                             jHLASM 1.0   2015/11/11 19.00
->>>>>>> 02753590
+-  Defn  Symbol                                                                             jHLASM 1.0   2015/11/11 20.20
 0    28  TEST2                                                                                                           
      29  TEST3                                                                                                           
      30  TEST4                                                                                                           
@@ -174,20 +146,12 @@
      33  TEST7                                                                                                           
      34  TEST8                                                                                                           
 1AGF                                                   Using Map                                                Page    7
-<<<<<<< HEAD
--                                                                                           jHLASM 1.0   2015/11/11 19.53
-=======
--                                                                                           jHLASM 1.0   2015/11/11 19.00
->>>>>>> 02753590
+-                                                                                           jHLASM 1.0   2015/11/11 20.20
    Stmt  -----Location----- Action ----------------Using----------------- Reg Max     Last Label and Using Text          
            Count      Id           Type          Value    Range     Id        Disp    Stmt                               
 0     5  00000000  00000001 USING  ORDINARY    00000000 00001000 00000001   0 00900     24 agf,0                         
 1                                   General Purpose Register Cross Reference                                    Page    8
-<<<<<<< HEAD
-- Register  References (S=set, M=modified, B=branch, U=using, D=drop, N=index)              jHLASM 1.0   2015/11/11 19.53
-=======
-- Register  References (S=set, M=modified, B=branch, U=using, D=drop, N=index)              jHLASM 1.0   2015/11/11 19.00
->>>>>>> 02753590
+- Register  References (S=set, M=modified, B=branch, U=using, D=drop, N=index)              jHLASM 1.0   2015/11/11 20.20
 0    0(0)       5U   11S   23M                                                                                           
      1(1)      12S   15    16    17    22S   22                                                                          
      2(2)    (no references identified)                                                                                  
@@ -205,22 +169,14 @@
     14(E)    (no references identified)                                                                                  
     15(F)      13S   19    20    21S   21                                                                                
 1AGF                               Diagnostic Cross Reference and Assembler Summary                             Page    9
-<<<<<<< HEAD
--                                                                                           jHLASM 1.0   2015/11/11 19.53
-=======
--                                                                                           jHLASM 1.0   2015/11/11 19.00
->>>>>>> 02753590
+-                                                                                           jHLASM 1.0   2015/11/11 20.20
 0     No Statements Flagged in this Assembly                                                                             
 0John's High Level Assembler Release 1.0, Oct  7 2015 15:59:07                                                           
 0System:  Linux release 3.19.0-32-generic on jbox (i686)                                                                 
 0Data Sets Allocated for this Assembly                                                                                   
   Con DDname   Data Set Name                                Volume  Member                                               
    P1 SYSIN    agf.assemble                                                                                              
-<<<<<<< HEAD
-0Assembly Start Time: 19.53.47 Stop Time: 19.53.47 Processor Time: 00.00.00.0142.
-=======
-0Assembly Start Time: 19.00.06 Stop Time: 19.00.06 Processor Time: 00.00.00.0130.
->>>>>>> 02753590
+0Assembly Start Time: 20.20.38 Stop Time: 20.20.38 Processor Time: 00.00.00.0135.
  
                                      
  Return Code 000                                                                                                         