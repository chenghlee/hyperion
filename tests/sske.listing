1                               High Level Assembler Option Summary                                             Page    1
<<<<<<< HEAD
-                                                                                           jHLASM 1.0   2015/11/11 19.56
=======
-                                                                                           jHLASM 1.0   2015/11/11 19.00
>>>>>>> 02753590
0  No Overriding ASMAOPT Parameters                                                                                      
   No Overriding Parameters                                                                                              
   No Process Statements                                                                                                 
                                                                                                                         
                                                                                                                         
   Options for this Assembly                                                                                             
0  NOADATA                                                                                                               
     ALIGN                                                                                                               
   NOASA                                                                                                                 
     BATCH                                                                                                               
     CODEPAGE(047C)                                                                                                      
   NOCOMPAT                                                                                                              
   NODBCS                                                                                                                
   NODECK                                                                                                                
     DXREF                                                                                                               
     ESD                                                                                                                 
   NOEXIT                                                                                                                
     FLAG(0,ALIGN,CONT,EXLITW,NOIMPLEN,NOPAGE0,PUSH,RECORD,NOSUBSTR,USING0)                                              
   NOFOLD                                                                                                                
   NOGOFF                                                                                                                
   NOINFO                                                                                                                
     LANGUAGE(EN)                                                                                                        
   NOLIBMAC                                                                                                              
     LINECOUNT(60)                                                                                                       
     LIST(121)                                                                                                           
     MACHINE(,NOLIST)                                                                                                    
     MXREF(SOURCE)                                                                                                       
     OBJECT                                                                                                              
     OPTABLE(UNI,NOLIST)                                                                                                 
   NOPCONTROL                                                                                                            
   NOPESTOP                                                                                                              
   NOPROFILE                                                                                                             
   NORA2                                                                                                                 
   NORENT                                                                                                                
     RLD                                                                                                                 
     RXREF                                                                                                               
     SECTALGN(8)                                                                                                         
     SIZE(MAX)                                                                                                           
   NOSUPRWARN                                                                                                            
     SYSPARM()                                                                                                           
   NOTERM                                                                                                                
   NOTEST                                                                                                                
     THREAD                                                                                                              
   NOTRANSLATE                                                                                                           
     TYPECHECK(MAGNITUDE,REGISTER)                                                                                       
     USING(NOLIMIT,MAP,WARN(15))                                                                                         
   NOWORKFILE                                                                                                            
     XREF(SHORT,UNREFS)                                                                                                  
                                                                                                                         
   No Overriding DD Names                                                                                                
1                                              External Symbol Dictionary                                       Page    2
<<<<<<< HEAD
-Symbol   Type   Id     Address  Length   Owner Id Flags Alias-of                           jHLASM 1.0   2015/11/11 19.56
0SSKE      SD 00000001 00000000 000041E0             00                                                                  
1                                                                                                               Page    3
   Active Usings: None                                                                                                   
0  Loc    Object Code      Addr1    Addr2    Stmt  Source Statement                         jHLASM 1.0   2015/11/11 19.56
=======
-Symbol   Type   Id     Address  Length   Owner Id Flags Alias-of                           jHLASM 1.0   2015/11/11 19.00
0SSKE      SD 00000001 00000000 000041E0             00                                                                  
1                                                                                                               Page    3
   Active Usings: None                                                                                                   
0  Loc    Object Code      Addr1    Addr2    Stmt  Source Statement                         jHLASM 1.0   2015/11/11 19.00
>>>>>>> 02753590
0                                               1 * Set storage key extended test case.                                   00010000
0                                               3 * This file was put into the public domain 2015-10-05                   00020000
                                                4 * by John P. Hartmann.  You can use it for anything you like,           00030000
                                                5 * as long as this notice remains.                                       00040000
0                                               7 * We load code at x'200' unless prefixing is indicated, in which       
                                                8 * case we load at x'2000'                                              
0                                              10  macro                                                                 
                                               11  supsws &problem=0,&prefix=no,&am=18,&arch=z                           
                                               12  gblb using0                                                           
                                               13  gblb &havepx Prefixing?                                               
                                               14 &havepx setb ('&prefix' eq 'yes')                                      
                                               15 &org(1) setc 'x''200''','x''2000'''                                    
                                               16  punch ':btst &arch'                                                    00060000
                                               17  org sske+x'1a0'                                                        00090000
                                               18  dc x'000&problem.000&am.0000000'                                       00100000
                                               19  dc ad(&org(&havepx+1))                                                 00110000
                                               20  org sske+x'1d0'                                                        00120000
                                               21  dc x'0002000180000000'                                                 00130000
                                               22  dc ad(x'deaddead') Program new PSW                                     00140000
                                               23  aif (&havepx).px                                                      
                                               24  org &sysect+x'200'                                                     00150000
                                               25  using &sysect,0                                                       
                                               26 &using0 setb 1                                                         
                                               27  mexit                                                                 
                                               28 .px anop                                                               
                                               29  org &sysect+x'41d0'                                                    00120000
                                               30  dc x'0002000180000000'                                                 00130000
                                               31  dc ad(x'deadbeaf') Program new PSW in prefix                           00140000
                                               32  org &sysect+x'2000' Get out of the prefix page                        
                                               33  aif (not &using0).nodrop                                              
                                               34  drop 0                                                                
                                               35 &using0 setb 0                                                         
                                               36 .nodrop anop                                                           
                                               37  basr 12,0                                                             
                                               38  using *,12                                                            
                                               39  spx =a(x'4000') Load prefix                                           
                                               40 .x mend                                                                
0                                              42  macro                                                                 
                                               43  stop &rc=0                                                            
                                               44  lpswe psw&sysndx                                                      
                                               45 psw&sysndx dc 0d,x'0002000180000000',ad(&rc)                           
                                               46  ltorg                                                                 
                                               47  mend                                                                  
0                                              49 * Macro to perform multiple key assignments                            
0                                              51  macro                                                                 
                                               52  dosskemf &addr,&r2hi=00000000,&p1key=F0                               
                                               53  gblb &havepx Prefixing?                                               
                                               54  lg  2,=ad(&addr)  Starting address                                     00170000
                                               55  lhi 3,x'f0'                                                            00180000
1                                                                                                               Page    4
   Active Usings: None                                                                                                   
<<<<<<< HEAD
0  Loc    Object Code      Addr1    Addr2    Stmt  Source Statement                         jHLASM 1.0   2015/11/11 19.56
0                                              56  sske 3,2,1                                                             00190000
                                               57  stop                                                                  
                                               58  punch '* runtest .1'                                                   00250000
=======
0  Loc    Object Code      Addr1    Addr2    Stmt  Source Statement                         jHLASM 1.0   2015/11/11 19.00
0                                              56  sske 3,2,1                                                             00190000
                                               57  stop                                                                  
                                               58  punch 'runtest .1'                                                     00250000
>>>>>>> 02753590
                                               59  punch '* *Compare'                                                    
                                               60  punch '* abs  0.8'                                                    
                                               61  punch '* *Key 06'                                                     
                                               62  punch '* abs 1000.8'                                                  
                                               63  punch '* *Key &p1key.'                                                
                                               64  punch '* r ff000.8'                                                   
                                               65  punch '* *Key F0'                                                     
                                               66  punch '* r ff000.8'                                                   
                                               67  punch '* *Key F0'                                                     
                                               68  punch '* r 100000.8'                                                  
                                               69  punch '* *Key 00'                                                     
                                               70  punch '* gpr'                                                         
                                               71  punch '* *Gpr 2 &r2hi.00100004'                                       
                                               72  aif (not &havepx).x                                                   
                                               73  punch '* r    0.8'                                                    
                                               74  punch '* *Key f0'                                                     
                                               75  punch '* r 1000.8'                                                    
                                               76  punch '* *Key F0'                                                     
                                               77  punch '* abs 2000.8'                                                  
                                               78  punch '* *Key F4'                                                     
                                               79  punch '* r 2000.8'                                                    
                                               80  punch '* *Key F4'                                                     
                                               81  punch '* r 5000.8'                                                    
                                               82  punch '* *Key F0'                                                     
                                               83 .x mend                                                                
0                                              85 * Test for instruction being privileged                                
0                                              87  punch ':test sske#1'                                                   00050000
                                               88  punch '* * sske#1:  Test for sske being privileged.'                  
 00000000                00000000 000041E0     89 sske start 0                                                            00070000
                                               90  supsws problem=1                                                      
                                               91+ punch ':btst z'                                                        01-00000016
 00000000                00000000 000001A0     92+ org sske+x'1a0'                                                        01-00000017
 000001A0 0001000180000000                     93+ dc x'0001000180000000'                                                 01-00000018
 000001A8 0000000000000200                     94+ dc ad(x'200')                                                          01-00000019
 000001B0                000001B0 000001D0     95+ org sske+x'1d0'                                                        01-00000020
 000001D0 0002000180000000                     96+ dc x'0002000180000000'                                                 01-00000021
 000001D8 FFFFFFFFDEADDEAD                     97+ dc ad(x'deaddead') Program new PSW                                     01-00000022
 000001E0                000001E0 00000200     98+ org sske+x'200'                                                        01-00000024
                     R:0 00000000              99+ using sske,0                                                           01-00000025
 00000200                                     100 go ds 0h =x'200'                                                       
 00000200 A728 2004               00002004    101  lhi 2,x'2004'  Starting address                                        00170000
 00000204 A738 00F0               000000F0    102  lhi 3,x'f0'                                                            00180000
 00000208 B22B 0032                           103  sske 3,2                                                               00190000
                                              104  stop rc=x'bad'                                                         00200000
 0000020C B2B2 0210      00000210             105+ lpswe psw0002                                                          01-00000044
 00000210 0002000180000000                    106+psw0002    dc 0d,x'0002000180000000',ad(x'bad')                         01-00000045
 00000220                                     107+ ltorg                                                                  01-00000046
                                              108  punch '* *Program 0002' Expect program check                           00240000
<<<<<<< HEAD
                                              109  punch '* runtest .1'                                                   00250000
                                              110  punch '* *Done'                                                        00260000
1                                                                                                               Page    5
   Active Usings: SSKE,R0                                                                                                
0  Loc    Object Code      Addr1    Addr2    Stmt  Source Statement                         jHLASM 1.0   2015/11/11 19.56
=======
                                              109  punch 'runtest .1'                                                     00250000
                                              110  punch '* *Done'                                                        00260000
1                                                                                                               Page    5
   Active Usings: SSKE,R0                                                                                                
0  Loc    Object Code      Addr1    Addr2    Stmt  Source Statement                         jHLASM 1.0   2015/11/11 19.00
>>>>>>> 02753590
0                                             112 * Test ability to set a key                                            
                                              113  punch ':test sske#2'                                                   00050000
                                              114  punch '* * sske#2:  Basic set key operation.'                         
                                              115  supsws                                                                
                                              116+ punch ':btst z'                                                        01-00000016
 00000220                00000220 000001A0    117+ org sske+x'1a0'                                                        01-00000017
 000001A0 0000000180000000                    118+ dc x'0000000180000000'                                                 01-00000018
 000001A8 0000000000000200                    119+ dc ad(x'200')                                                          01-00000019
 000001B0                000001B0 000001D0    120+ org sske+x'1d0'                                                        01-00000020
 000001D0 0002000180000000                    121+ dc x'0002000180000000'                                                 01-00000021
 000001D8 FFFFFFFFDEADDEAD                    122+ dc ad(x'deaddead') Program new PSW                                     01-00000022
 000001E0                000001E0 00000200    123+ org sske+x'200'                                                        01-00000024
                     R:0 00000000             124+ using sske,0                                                           01-00000025
 00000200                00000200 00000200    125  org go                                                                
 00000200 A728 2004               00002004    126  lhi 2,x'2004'                                                         
 00000204 4130 00F0               000000F0    127  la  3,x'f0'                                                           
 00000208 B22B 0032                           128  SSKE    3,2                                                           
                                              129  stop                                                                  
 0000020C B2B2 0210      00000210             130+ lpswe psw0004                                                          01-00000044
 00000210 0002000180000000                    131+psw0004    dc 0d,x'0002000180000000',ad(0)                              01-00000045
 00000220                                     132+ ltorg                                                                  01-00000046
<<<<<<< HEAD
                                              133  punch '* runtest .1'                                                   00250000
=======
                                              133  punch 'runtest .1'                                                     00250000
>>>>>>> 02753590
                                              134  punch '* *Compare'                                                    
                                              135  punch '* r 2000.8'                                                    
                                              136  punch '* *Key F0'                                                     
                                              137  punch '* gpr'                                                         
                                              138  punch '* *Gpr 2 2004'                                                 
0                                             140 * Test prefixing with single page frame                                
                                              141 * Make the fourth page the prefix.  Note that the prefix is two        
                                              142 * pages                                                                
0                                             144  punch '* * sske#3:  Test prefixing with single page frame.'           
                                              145  supsws prefix=yes                                                     
                                              146+ punch ':btst z'                                                        01-00000016
 00000220                00000220 000001A0    147+ org sske+x'1a0'                                                        01-00000017
 000001A0 0000000180000000                    148+ dc x'0000000180000000'                                                 01-00000018
 000001A8 0000000000002000                    149+ dc ad(x'2000')                                                         01-00000019
 000001B0                000001B0 000001D0    150+ org sske+x'1d0'                                                        01-00000020
 000001D0 0002000180000000                    151+ dc x'0002000180000000'                                                 01-00000021
 000001D8 FFFFFFFFDEADDEAD                    152+ dc ad(x'deaddead') Program new PSW                                     01-00000022
 000001E0                000001E0 000041D0    153+ org sske+x'41d0'                                                       01-00000029
 000041D0 0002000180000000                    154+ dc x'0002000180000000'                                                 01-00000030
 000041D8 FFFFFFFFDEADBEAF                    155+ dc ad(x'deadbeaf') Program new PSW in prefix                           01-00000031
 000041E0                000041E0 00002000    156+ org sske+x'2000'    Get out of the prefix page                         01-00000032
                                              157+ drop 0                                                                 01-00000034
 00002000 0DC0                                158+ basr 12,0                                                              01-00000037
                     R:C 00002002             159+ using *,12                                                             01-00000038
 00002002 B210 C026      00002028             160+ spx =a(x'4000') Load prefix                                            01-00000039
 00002006 A728 1004               00001004    161  lhi 2,x'1004'                                                         
 0000200A 4130 00F0               000000F0    162  la  3,x'f0'                                                           
 0000200E B22B 0032                           163  SSKE    3,2                                                           
                                              164  stop                                                                  
 00002012 B2B2 C016      00002018             165+ lpswe psw0006                                                          01-00000044
 00002016 0000                                                                                                           
1                                                                                                               Page    6
   Active Usings: SSKE+X'2002',R12                                                                                       
<<<<<<< HEAD
0  Loc    Object Code      Addr1    Addr2    Stmt  Source Statement                         jHLASM 1.0   2015/11/11 19.56
000002018 0002000180000000                    166+psw0006    dc 0d,x'0002000180000000',ad(0)                              01-00000045
 00002028                                     167+ ltorg                                                                  01-00000046
 00002028 00004000                            168                =a(x'4000')                                             
                                              169  punch '* runtest .1'                                                   00250000
=======
0  Loc    Object Code      Addr1    Addr2    Stmt  Source Statement                         jHLASM 1.0   2015/11/11 19.00
000002018 0002000180000000                    166+psw0006    dc 0d,x'0002000180000000',ad(0)                              01-00000045
 00002028                                     167+ ltorg                                                                  01-00000046
 00002028 00004000                            168                =a(x'4000')                                             
                                              169  punch 'runtest .1'                                                     00250000
>>>>>>> 02753590
                                              170  punch '* *Compare'                                                    
                                              171  punch '* abs 1000.8'                                                  
                                              172  punch '* *Key 00'                                                     
                                              173  punch '* r 1000.8'                                                    
                                              174  punch '* *Key F0'                                                     
                                              175  punch '* abs 5000.8'                                                  
                                              176  punch '* *Key F0'                                                     
                                              177  punch '* r 5000.8'                                                    
                                              178  punch '* *Key 00'                                                     
0                                             180 * Set multiple keys.  Requires 1M page support                         
0                                             182 * Setting  multiple keys without prefixing.  The low 12 bits of       *
                                              183 * R2 should remain unchanged.                                         *
0                                             185  punch '* * sske#4:  Setting multiple keys without prefixing.'         
                                              186  supsws                                                                
                                              187+ punch ':btst z'                                                        01-00000016
 0000202C                0000202C 000001A0    188+ org sske+x'1a0'                                                        01-00000017
 000001A0 0000000180000000                    189+ dc x'0000000180000000'                                                 01-00000018
 000001A8 0000000000000200                    190+ dc ad(x'200')                                                          01-00000019
 000001B0                000001B0 000001D0    191+ org sske+x'1d0'                                                        01-00000020
 000001D0 0002000180000000                    192+ dc x'0002000180000000'                                                 01-00000021
 000001D8 FFFFFFFFDEADDEAD                    193+ dc ad(x'deaddead') Program new PSW                                     01-00000022
 000001E0                000001E0 00000200    194+ org sske+x'200'                                                        01-00000024
                     R:0 00000000             195+ using sske,0                                                           01-00000025
                                              196  dosskemf x'2004',p1key=00                                              00170000
 00000200 E320 0228 0004          00000228    197+ lg  2,=ad(x'2004')                                                    X01-00000054
                                                 +                   Starting address                                    
 00000206 A738 00F0               000000F0    198+ lhi 3,x'f0'                                                            01-00000055
 0000020A B22B 1032                           199+ sske 3,2,1                                                             01-00000056
 0000020E B2B2 0218      00000218             201+ lpswe psw0009                                                          02-00000044
 00000212 000000000000                                                                                                   
 00000218 0002000180000000                    202+psw0009    dc 0d,x'0002000180000000',ad(0)                              02-00000045
 00000228                                     203+ ltorg                                                                  02-00000046
 00000228 0000000000002004                    204                =ad(x'2004')                                            
<<<<<<< HEAD
                                              205+ punch '* runtest .1'                                                   01-00000058
=======
                                              205+ punch 'runtest .1'                                                     01-00000058
>>>>>>> 02753590
                                              206+ punch '* *Compare'                                                     01-00000059
                                              207+ punch '* abs  0.8'                                                     01-00000060
                                              208+ punch '* *Key 06'                                                      01-00000061
                                              209+ punch '* abs 1000.8'                                                   01-00000062
                                              210+ punch '* *Key 00'                                                      01-00000063
                                              211+ punch '* r ff000.8'                                                    01-00000064
                                              212+ punch '* *Key F0'                                                      01-00000065
                                              213+ punch '* r ff000.8'                                                    01-00000066
                                              214+ punch '* *Key F0'                                                      01-00000067
                                              215+ punch '* r 100000.8'                                                   01-00000068
                                              216+ punch '* *Key 00'                                                      01-00000069
                                              217+ punch '* gpr'                                                          01-00000070
                                              218+ punch '* *Gpr 2 0000000000100004'                                      01-00000071
                                              219  punch '* r 2000.8'                                                    
1                                                                                                               Page    7
   Active Usings: SSKE,R0  SSKE+X'2002',R12                                                                              
<<<<<<< HEAD
0  Loc    Object Code      Addr1    Addr2    Stmt  Source Statement                         jHLASM 1.0   2015/11/11 19.56
=======
0  Loc    Object Code      Addr1    Addr2    Stmt  Source Statement                         jHLASM 1.0   2015/11/11 19.00
>>>>>>> 02753590
0                                             220  punch '* *Key F0'                                                     
                                              221  punch '* r 5000.8'                                                    
                                              222  punch '* *Key F0'                                                     
0                                             224 * Same  with prefixing.  The point being that this variation of       *
                                              225 * the instruction is not subject to prefixing,                        *
0                                             227  punch '* * SSKE#5: Test prefixing with multiple page frames.'         
                                              228  supsws prefix=yes                                                     
                                              229+ punch ':btst z'                                                        01-00000016
 00000230                00000230 000001A0    230+ org sske+x'1a0'                                                        01-00000017
 000001A0 0000000180000000                    231+ dc x'0000000180000000'                                                 01-00000018
 000001A8 0000000000002000                    232+ dc ad(x'2000')                                                         01-00000019
 000001B0                000001B0 000001D0    233+ org sske+x'1d0'                                                        01-00000020
 000001D0 0002000180000000                    234+ dc x'0002000180000000'                                                 01-00000021
 000001D8 FFFFFFFFDEADDEAD                    235+ dc ad(x'deaddead') Program new PSW                                     01-00000022
 000001E0                000001E0 000041D0    236+ org sske+x'41d0'                                                       01-00000029
 000041D0 0002000180000000                    237+ dc x'0002000180000000'                                                 01-00000030
 000041D8 FFFFFFFFDEADBEAF                    238+ dc ad(x'deadbeaf') Program new PSW in prefix                           01-00000031
 000041E0                000041E0 00002000    239+ org sske+x'2000'    Get out of the prefix page                         01-00000032
                                              240+ drop 0                                                                 01-00000034
 00002000 0DC0                                241+ basr 12,0                                                              01-00000037
                     R:C 00002002             242+ using *,12                                                             01-00000038
 00002002 B210 C02E      00002030             243+ spx =a(x'4000') Load prefix                                            01-00000039
                                              244  dosskemf x'1004'  Starting address                                     00170000
 00002006 E320 C026 0004          00002028    245+ lg  2,=ad(x'1004')                                                    X01-00000054
                                                 +                   Starting address                                    
 0000200C A738 00F0               000000F0    246+ lhi 3,x'f0'                                                            01-00000055
 00002010 B22B 1032                           247+ sske 3,2,1                                                             01-00000056
 00002014 B2B2 C016      00002018             249+ lpswe psw0012                                                          02-00000044
 00002018 0002000180000000                    250+psw0012    dc 0d,x'0002000180000000',ad(0)                              02-00000045
 00002028                                     251+ ltorg                                                                  02-00000046
 00002028 0000000000001004                    252                =ad(x'1004')                                            
 00002030 00004000                            253                =a(x'4000')                                             
<<<<<<< HEAD
                                              254+ punch '* runtest .1'                                                   01-00000058
=======
                                              254+ punch 'runtest .1'                                                     01-00000058
>>>>>>> 02753590
                                              255+ punch '* *Compare'                                                     01-00000059
                                              256+ punch '* abs  0.8'                                                     01-00000060
                                              257+ punch '* *Key 06'                                                      01-00000061
                                              258+ punch '* abs 1000.8'                                                   01-00000062
                                              259+ punch '* *Key F0'                                                      01-00000063
                                              260+ punch '* r ff000.8'                                                    01-00000064
                                              261+ punch '* *Key F0'                                                      01-00000065
                                              262+ punch '* r ff000.8'                                                    01-00000066
                                              263+ punch '* *Key F0'                                                      01-00000067
                                              264+ punch '* r 100000.8'                                                   01-00000068
                                              265+ punch '* *Key 00'                                                      01-00000069
                                              266+ punch '* gpr'                                                          01-00000070
                                              267+ punch '* *Gpr 2 0000000000100004'                                      01-00000071
                                              268+ punch '* r    0.8'                                                     01-00000073
                                              269+ punch '* *Key f0'                                                      01-00000074
                                              270+ punch '* r 1000.8'                                                     01-00000075
                                              271+ punch '* *Key F0'                                                      01-00000076
                                              272+ punch '* abs 2000.8'                                                   01-00000077
                                              273+ punch '* *Key F4'                                                      01-00000078
                                              274+ punch '* r 2000.8'                                                     01-00000079
1                                                                                                               Page    8
   Active Usings: SSKE+X'2002',R12                                                                                       
<<<<<<< HEAD
0  Loc    Object Code      Addr1    Addr2    Stmt  Source Statement                         jHLASM 1.0   2015/11/11 19.56
=======
0  Loc    Object Code      Addr1    Addr2    Stmt  Source Statement                         jHLASM 1.0   2015/11/11 19.00
>>>>>>> 02753590
0                                             275+ punch '* *Key F4'                                                      01-00000080
                                              276+ punch '* r 5000.8'                                                     01-00000081
                                              277+ punch '* *Key F0'                                                      01-00000082
0                                             279 * When  multiple-block  processing  occurs in the 24-bit or 31-       *
                                              280 * bit addressing modes, the leftmost bits which are not part of       *
                                              281 * the address in bit positions 32-63 of general register R2 are       *
                                              282 * set to zeros; bits 0-31 of the register are unchanged.              *
0                                             284  supsws prefix=yes,am=08 31 bit addressing mode                        
                                              285+ punch ':btst z'                                                        01-00000016
 00002034                00002034 000001A0    286+ org sske+x'1a0'                                                        01-00000017
 000001A0 0000000080000000                    287+ dc x'0000000080000000'                                                 01-00000018
 000001A8 0000000000002000                    288+ dc ad(x'2000')                                                         01-00000019
 000001B0                000001B0 000001D0    289+ org sske+x'1d0'                                                        01-00000020
 000001D0 0002000180000000                    290+ dc x'0002000180000000'                                                 01-00000021
 000001D8 FFFFFFFFDEADDEAD                    291+ dc ad(x'deaddead') Program new PSW                                     01-00000022
 000001E0                000001E0 000041D0    292+ org sske+x'41d0'                                                       01-00000029
 000041D0 0002000180000000                    293+ dc x'0002000180000000'                                                 01-00000030
 000041D8 FFFFFFFFDEADBEAF                    294+ dc ad(x'deadbeaf') Program new PSW in prefix                           01-00000031
 000041E0                000041E0 00002000    295+ org sske+x'2000'    Get out of the prefix page                         01-00000032
 00002000 0DC0                                296+ basr 12,0                                                              01-00000037
                     R:C 00002002             297+ using *,12                                                             01-00000038
 00002002 B210 C02E      00002030             298+ spx =a(x'4000') Load prefix                                            01-00000039
                                              299  dosskemf  x'80001004',r2hi=ffffffff   Starting address                 00170000
 00002006 E320 C026 0004          00002028    300+ lg  2,=ad(x'80001004')                                                X01-00000054
                                                 +                   Starting address                                    
 0000200C A738 00F0               000000F0    301+ lhi 3,x'f0'                                                            01-00000055
 00002010 B22B 1032                           302+ sske 3,2,1                                                             01-00000056
 00002014 B2B2 C016      00002018             304+ lpswe psw0015                                                          02-00000044
 00002018 0002000180000000                    305+psw0015    dc 0d,x'0002000180000000',ad(0)                              02-00000045
 00002028                                     306+ ltorg                                                                  02-00000046
 00002028 FFFFFFFF80001004                    307                =ad(x'80001004')                                        
 00002030 00004000                            308                =a(x'4000')                                             
<<<<<<< HEAD
                                              309+ punch '* runtest .1'                                                   01-00000058
=======
                                              309+ punch 'runtest .1'                                                     01-00000058
>>>>>>> 02753590
                                              310+ punch '* *Compare'                                                     01-00000059
                                              311+ punch '* abs  0.8'                                                     01-00000060
                                              312+ punch '* *Key 06'                                                      01-00000061
                                              313+ punch '* abs 1000.8'                                                   01-00000062
                                              314+ punch '* *Key F0'                                                      01-00000063
                                              315+ punch '* r ff000.8'                                                    01-00000064
                                              316+ punch '* *Key F0'                                                      01-00000065
                                              317+ punch '* r ff000.8'                                                    01-00000066
                                              318+ punch '* *Key F0'                                                      01-00000067
                                              319+ punch '* r 100000.8'                                                   01-00000068
                                              320+ punch '* *Key 00'                                                      01-00000069
                                              321+ punch '* gpr'                                                          01-00000070
                                              322+ punch '* *Gpr 2 ffffffff00100004'                                      01-00000071
                                              323+ punch '* r    0.8'                                                     01-00000073
                                              324+ punch '* *Key f0'                                                      01-00000074
                                              325+ punch '* r 1000.8'                                                     01-00000075
                                              326+ punch '* *Key F0'                                                      01-00000076
                                              327+ punch '* abs 2000.8'                                                   01-00000077
                                              328+ punch '* *Key F4'                                                      01-00000078
                                              329+ punch '* r 2000.8'                                                     01-00000079
1                                                                                                               Page    9
   Active Usings: SSKE+X'2002',R12                                                                                       
<<<<<<< HEAD
0  Loc    Object Code      Addr1    Addr2    Stmt  Source Statement                         jHLASM 1.0   2015/11/11 19.56
=======
0  Loc    Object Code      Addr1    Addr2    Stmt  Source Statement                         jHLASM 1.0   2015/11/11 19.00
>>>>>>> 02753590
0                                             330+ punch '* *Key F4'                                                      01-00000080
                                              331+ punch '* r 5000.8'                                                     01-00000081
                                              332+ punch '* *Key F0'                                                      01-00000082
0                                             334  supsws prefix=yes,am=00 24 bit addressing mode                        
                                              335+ punch ':btst z'                                                        01-00000016
 00002034                00002034 000001A0    336+ org sske+x'1a0'                                                        01-00000017
 000001A0 0000000000000000                    337+ dc x'0000000000000000'                                                 01-00000018
 000001A8 0000000000002000                    338+ dc ad(x'2000')                                                         01-00000019
 000001B0                000001B0 000001D0    339+ org sske+x'1d0'                                                        01-00000020
 000001D0 0002000180000000                    340+ dc x'0002000180000000'                                                 01-00000021
 000001D8 FFFFFFFFDEADDEAD                    341+ dc ad(x'deaddead') Program new PSW                                     01-00000022
 000001E0                000001E0 000041D0    342+ org sske+x'41d0'                                                       01-00000029
 000041D0 0002000180000000                    343+ dc x'0002000180000000'                                                 01-00000030
 000041D8 FFFFFFFFDEADBEAF                    344+ dc ad(x'deadbeaf') Program new PSW in prefix                           01-00000031
 000041E0                000041E0 00002000    345+ org sske+x'2000'    Get out of the prefix page                         01-00000032
 00002000 0DC0                                346+ basr 12,0                                                              01-00000037
                     R:C 00002002             347+ using *,12                                                             01-00000038
 00002002 B210 C02E      00002030             348+ spx =a(x'4000') Load prefix                                            01-00000039
                                              349  dosskemf x'ff001004',r2hi=ffffffff                                    
 00002006 E320 C026 0004          00002028    350+ lg  2,=ad(x'ff001004')                                                X01-00000054
                                                 +                   Starting address                                    
 0000200C A738 00F0               000000F0    351+ lhi 3,x'f0'                                                            01-00000055
 00002010 B22B 1032                           352+ sske 3,2,1                                                             01-00000056
 00002014 B2B2 C016      00002018             354+ lpswe psw0018                                                          02-00000044
 00002018 0002000180000000                    355+psw0018    dc 0d,x'0002000180000000',ad(0)                              02-00000045
 00002028                                     356+ ltorg                                                                  02-00000046
 00002028 FFFFFFFFFF001004                    357                =ad(x'ff001004')                                        
 00002030 00004000                            358                =a(x'4000')                                             
<<<<<<< HEAD
                                              359+ punch '* runtest .1'                                                   01-00000058
=======
                                              359+ punch 'runtest .1'                                                     01-00000058
>>>>>>> 02753590
                                              360+ punch '* *Compare'                                                     01-00000059
                                              361+ punch '* abs  0.8'                                                     01-00000060
                                              362+ punch '* *Key 06'                                                      01-00000061
                                              363+ punch '* abs 1000.8'                                                   01-00000062
                                              364+ punch '* *Key F0'                                                      01-00000063
                                              365+ punch '* r ff000.8'                                                    01-00000064
                                              366+ punch '* *Key F0'                                                      01-00000065
                                              367+ punch '* r ff000.8'                                                    01-00000066
                                              368+ punch '* *Key F0'                                                      01-00000067
                                              369+ punch '* r 100000.8'                                                   01-00000068
                                              370+ punch '* *Key 00'                                                      01-00000069
                                              371+ punch '* gpr'                                                          01-00000070
                                              372+ punch '* *Gpr 2 ffffffff00100004'                                      01-00000071
                                              373+ punch '* r    0.8'                                                     01-00000073
                                              374+ punch '* *Key f0'                                                      01-00000074
                                              375+ punch '* r 1000.8'                                                     01-00000075
                                              376+ punch '* *Key F0'                                                      01-00000076
                                              377+ punch '* abs 2000.8'                                                   01-00000077
                                              378+ punch '* *Key F4'                                                      01-00000078
                                              379+ punch '* r 2000.8'                                                     01-00000079
                                              380+ punch '* *Key F4'                                                      01-00000080
                                              381+ punch '* r 5000.8'                                                     01-00000081
                                              382+ punch '* *Key F0'                                                      01-00000082
0                                             384 * Insert more here                                                     
1                                                                                                               Page   10
   Active Usings: SSKE+X'2002',R12                                                                                       
<<<<<<< HEAD
0  Loc    Object Code      Addr1    Addr2    Stmt  Source Statement                         jHLASM 1.0   2015/11/11 19.56
0                                             386  punch '* *Done'                                                        00260000
                                              387  end                                                                    00270000
1                               Ordinary Symbol and Literal Cross Reference                                     Page   11
-Symbol   Length   Value     Id    R Type Asm  Program   Defn References                    jHLASM 1.0   2015/11/11 19.56
=======
0  Loc    Object Code      Addr1    Addr2    Stmt  Source Statement                         jHLASM 1.0   2015/11/11 19.00
0                                             386  punch '* *Done'                                                        00260000
                                              387  end                                                                    00270000
1                               Ordinary Symbol and Literal Cross Reference                                     Page   11
-Symbol   Length   Value     Id    R Type Asm  Program   Defn References                    jHLASM 1.0   2015/11/11 19.00
>>>>>>> 02753590
0go            2 00000200 00000001     H  H               100  125                                                       
 psw0002       8 00000210 00000001     D  D               106  105                                                       
 psw0004       8 00000210 00000001     D  D               131  130                                                       
 psw0006       8 00002018 00000001     D  D               166  165                                                       
 psw0009       8 00000218 00000001     D  D               202  201                                                       
 psw0012       8 00002018 00000001     D  D               250  249                                                       
 psw0015       8 00002018 00000001     D  D               305  304                                                       
 psw0018       8 00002018 00000001     D  D               355  354                                                       
 sske          1 00000000 00000001     J                   89   92    95    98    99U  117   120   123   124U  147   150   153   156
                                                               188   191   194   195U  230   233   236   239   286   289   292   295
                                                               336   339   342   345                                     
 =a(x'4000')                                                                                                             
               4 00002028 00000001     A                  168  160                                                       
 =a(x'4000')                                                                                                             
               4 00002030 00000001     A                  253  243                                                       
 =a(x'4000')                                                                                                             
               4 00002030 00000001     A                  308  298                                                       
 =a(x'4000')                                                                                                             
               4 00002030 00000001     A                  358  348                                                       
 =ad(x'1004')                                                                                                            
               8 00002028 00000001     A                  252  245                                                       
 =ad(x'2004')                                                                                                            
               8 00000228 00000001     A                  204  197                                                       
 =ad(x'80001004')                                                                                                        
               8 00002028 00000001     A                  307  300                                                       
 =ad(x'ff001004')                                                                                                        
               8 00002028 00000001     A                  357  350                                                       
1                                          Macro and Copy Code Source Summary                                   Page   12
<<<<<<< HEAD
- Con Source                                        Volume    Members                       jHLASM 1.0   2015/11/11 19.56
0     PRIMARY INPUT                                           DOSSKEMF STOP     SUPSWS                                   
1                                                      Using Map                                                Page   13
-                                                                                           jHLASM 1.0   2015/11/11 19.56
=======
- Con Source                                        Volume    Members                       jHLASM 1.0   2015/11/11 19.00
0     PRIMARY INPUT                                           DOSSKEMF STOP     SUPSWS                                   
1                                                      Using Map                                                Page   13
-                                                                                           jHLASM 1.0   2015/11/11 19.00
>>>>>>> 02753590
   Stmt  -----Location----- Action ----------------Using----------------- Reg Max     Last Label and Using Text          
           Count      Id           Type          Value    Range     Id        Disp    Stmt                               
0    99  00000200  00000001 USING  ORDINARY    00000000 00001000 00000001   0 00210    105 sske,0                        
    124  00000200  00000001 USING  ORDINARY    00000000 00001000 00000001   0 00210    130 sske,0                        
    157  00002000  00000001 DROP                                            0              0                             
    159  00002002  00000001 USING  ORDINARY    00002002 00001000 00000001  12 00026    165 *,12                          
    195  00000200  00000001 USING  ORDINARY    00000000 00001000 00000001   0 00228    201 sske,0                        
    240  00002000  00000001 DROP                                            0              0                             
    242  00002002  00000001 USING  ORDINARY    00002002 00001000 00000001  12 0002E    249 *,12                          
    297  00002002  00000001 USING  ORDINARY    00002002 00001000 00000001  12 0002E    304 *,12                          
    347  00002002  00000001 USING  ORDINARY    00002002 00001000 00000001  12 0002E    354 *,12                          
1                                   General Purpose Register Cross Reference                                    Page   14
<<<<<<< HEAD
- Register  References (S=set, M=modified, B=branch, U=using, D=drop, N=index)              jHLASM 1.0   2015/11/11 19.56
=======
- Register  References (S=set, M=modified, B=branch, U=using, D=drop, N=index)              jHLASM 1.0   2015/11/11 19.00
>>>>>>> 02753590
0    0(0)      99U  124U  157D  195U  240D                                                                               
     1(1)    (no references identified)                                                                                  
     2(2)     101S  103   126S  128   161S  163   197S  199   245S  247   300S  302   350S  352                          
     3(3)     102S  103M  127S  128M  162S  163M  198S  199M  246S  247M  301S  302M  351S  352M                         
     4(4)    (no references identified)                                                                                  
     5(5)    (no references identified)                                                                                  
     6(6)    (no references identified)                                                                                  
     7(7)    (no references identified)                                                                                  
     8(8)    (no references identified)                                                                                  
     9(9)    (no references identified)                                                                                  
    10(A)    (no references identified)                                                                                  
    11(B)    (no references identified)                                                                                  
    12(C)     158S  159U  241S  242U  296S  297U  346S  347U                                                             
    13(D)    (no references identified)                                                                                  
    14(E)    (no references identified)                                                                                  
    15(F)    (no references identified)                                                                                  
1                                  Diagnostic Cross Reference and Assembler Summary                             Page   15
<<<<<<< HEAD
-                                                                                           jHLASM 1.0   2015/11/11 19.56
=======
-                                                                                           jHLASM 1.0   2015/11/11 19.00
>>>>>>> 02753590
0     No Statements Flagged in this Assembly                                                                             
0John's High Level Assembler Release 1.0, Oct  7 2015 15:59:07                                                           
0System:  Linux release 3.19.0-32-generic on jbox (i686)                                                                 
0Data Sets Allocated for this Assembly                                                                                   
  Con DDname   Data Set Name                                Volume  Member                                               
   P1 SYSIN    sske.assemble                                                                                             
<<<<<<< HEAD
0Assembly Start Time: 19.56.04 Stop Time: 19.56.04 Processor Time: 00.00.00.0380.
=======
0Assembly Start Time: 19.00.06 Stop Time: 19.00.06 Processor Time: 00.00.00.0376.
>>>>>>> 02753590
 
                                     
 Return Code 000                                                                                                         <|MERGE_RESOLUTION|>--- conflicted
+++ resolved
@@ -1,9 +1,5 @@
 1                               High Level Assembler Option Summary                                             Page    1
-<<<<<<< HEAD
--                                                                                           jHLASM 1.0   2015/11/11 19.56
-=======
--                                                                                           jHLASM 1.0   2015/11/11 19.00
->>>>>>> 02753590
+-                                                                                           jHLASM 1.0   2015/11/11 20.20
 0  No Overriding ASMAOPT Parameters                                                                                      
    No Overriding Parameters                                                                                              
    No Process Statements                                                                                                 
@@ -55,19 +51,11 @@
                                                                                                                          
    No Overriding DD Names                                                                                                
 1                                              External Symbol Dictionary                                       Page    2
-<<<<<<< HEAD
--Symbol   Type   Id     Address  Length   Owner Id Flags Alias-of                           jHLASM 1.0   2015/11/11 19.56
+-Symbol   Type   Id     Address  Length   Owner Id Flags Alias-of                           jHLASM 1.0   2015/11/11 20.20
 0SSKE      SD 00000001 00000000 000041E0             00                                                                  
 1                                                                                                               Page    3
    Active Usings: None                                                                                                   
-0  Loc    Object Code      Addr1    Addr2    Stmt  Source Statement                         jHLASM 1.0   2015/11/11 19.56
-=======
--Symbol   Type   Id     Address  Length   Owner Id Flags Alias-of                           jHLASM 1.0   2015/11/11 19.00
-0SSKE      SD 00000001 00000000 000041E0             00                                                                  
-1                                                                                                               Page    3
-   Active Usings: None                                                                                                   
-0  Loc    Object Code      Addr1    Addr2    Stmt  Source Statement                         jHLASM 1.0   2015/11/11 19.00
->>>>>>> 02753590
+0  Loc    Object Code      Addr1    Addr2    Stmt  Source Statement                         jHLASM 1.0   2015/11/11 20.20
 0                                               1 * Set storage key extended test case.                                   00010000
 0                                               3 * This file was put into the public domain 2015-10-05                   00020000
                                                 4 * by John P. Hartmann.  You can use it for anything you like,           00030000
@@ -119,17 +107,10 @@
                                                55  lhi 3,x'f0'                                                            00180000
 1                                                                                                               Page    4
    Active Usings: None                                                                                                   
-<<<<<<< HEAD
-0  Loc    Object Code      Addr1    Addr2    Stmt  Source Statement                         jHLASM 1.0   2015/11/11 19.56
+0  Loc    Object Code      Addr1    Addr2    Stmt  Source Statement                         jHLASM 1.0   2015/11/11 20.20
 0                                              56  sske 3,2,1                                                             00190000
                                                57  stop                                                                  
                                                58  punch '* runtest .1'                                                   00250000
-=======
-0  Loc    Object Code      Addr1    Addr2    Stmt  Source Statement                         jHLASM 1.0   2015/11/11 19.00
-0                                              56  sske 3,2,1                                                             00190000
-                                               57  stop                                                                  
-                                               58  punch 'runtest .1'                                                     00250000
->>>>>>> 02753590
                                                59  punch '* *Compare'                                                    
                                                60  punch '* abs  0.8'                                                    
                                                61  punch '* *Key 06'                                                     
@@ -178,19 +159,11 @@
  00000210 0002000180000000                    106+psw0002    dc 0d,x'0002000180000000',ad(x'bad')                         01-00000045
  00000220                                     107+ ltorg                                                                  01-00000046
                                               108  punch '* *Program 0002' Expect program check                           00240000
-<<<<<<< HEAD
                                               109  punch '* runtest .1'                                                   00250000
                                               110  punch '* *Done'                                                        00260000
 1                                                                                                               Page    5
    Active Usings: SSKE,R0                                                                                                
-0  Loc    Object Code      Addr1    Addr2    Stmt  Source Statement                         jHLASM 1.0   2015/11/11 19.56
-=======
-                                              109  punch 'runtest .1'                                                     00250000
-                                              110  punch '* *Done'                                                        00260000
-1                                                                                                               Page    5
-   Active Usings: SSKE,R0                                                                                                
-0  Loc    Object Code      Addr1    Addr2    Stmt  Source Statement                         jHLASM 1.0   2015/11/11 19.00
->>>>>>> 02753590
+0  Loc    Object Code      Addr1    Addr2    Stmt  Source Statement                         jHLASM 1.0   2015/11/11 20.20
 0                                             112 * Test ability to set a key                                            
                                               113  punch ':test sske#2'                                                   00050000
                                               114  punch '* * sske#2:  Basic set key operation.'                         
@@ -212,11 +185,7 @@
  0000020C B2B2 0210      00000210             130+ lpswe psw0004                                                          01-00000044
  00000210 0002000180000000                    131+psw0004    dc 0d,x'0002000180000000',ad(0)                              01-00000045
  00000220                                     132+ ltorg                                                                  01-00000046
-<<<<<<< HEAD
                                               133  punch '* runtest .1'                                                   00250000
-=======
-                                              133  punch 'runtest .1'                                                     00250000
->>>>>>> 02753590
                                               134  punch '* *Compare'                                                    
                                               135  punch '* r 2000.8'                                                    
                                               136  punch '* *Key F0'                                                     
@@ -250,19 +219,11 @@
  00002016 0000                                                                                                           
 1                                                                                                               Page    6
    Active Usings: SSKE+X'2002',R12                                                                                       
-<<<<<<< HEAD
-0  Loc    Object Code      Addr1    Addr2    Stmt  Source Statement                         jHLASM 1.0   2015/11/11 19.56
+0  Loc    Object Code      Addr1    Addr2    Stmt  Source Statement                         jHLASM 1.0   2015/11/11 20.20
 000002018 0002000180000000                    166+psw0006    dc 0d,x'0002000180000000',ad(0)                              01-00000045
  00002028                                     167+ ltorg                                                                  01-00000046
  00002028 00004000                            168                =a(x'4000')                                             
                                               169  punch '* runtest .1'                                                   00250000
-=======
-0  Loc    Object Code      Addr1    Addr2    Stmt  Source Statement                         jHLASM 1.0   2015/11/11 19.00
-000002018 0002000180000000                    166+psw0006    dc 0d,x'0002000180000000',ad(0)                              01-00000045
- 00002028                                     167+ ltorg                                                                  01-00000046
- 00002028 00004000                            168                =a(x'4000')                                             
-                                              169  punch 'runtest .1'                                                     00250000
->>>>>>> 02753590
                                               170  punch '* *Compare'                                                    
                                               171  punch '* abs 1000.8'                                                  
                                               172  punch '* *Key 00'                                                     
@@ -296,11 +257,7 @@
  00000218 0002000180000000                    202+psw0009    dc 0d,x'0002000180000000',ad(0)                              02-00000045
  00000228                                     203+ ltorg                                                                  02-00000046
  00000228 0000000000002004                    204                =ad(x'2004')                                            
-<<<<<<< HEAD
                                               205+ punch '* runtest .1'                                                   01-00000058
-=======
-                                              205+ punch 'runtest .1'                                                     01-00000058
->>>>>>> 02753590
                                               206+ punch '* *Compare'                                                     01-00000059
                                               207+ punch '* abs  0.8'                                                     01-00000060
                                               208+ punch '* *Key 06'                                                      01-00000061
@@ -317,11 +274,7 @@
                                               219  punch '* r 2000.8'                                                    
 1                                                                                                               Page    7
    Active Usings: SSKE,R0  SSKE+X'2002',R12                                                                              
-<<<<<<< HEAD
-0  Loc    Object Code      Addr1    Addr2    Stmt  Source Statement                         jHLASM 1.0   2015/11/11 19.56
-=======
-0  Loc    Object Code      Addr1    Addr2    Stmt  Source Statement                         jHLASM 1.0   2015/11/11 19.00
->>>>>>> 02753590
+0  Loc    Object Code      Addr1    Addr2    Stmt  Source Statement                         jHLASM 1.0   2015/11/11 20.20
 0                                             220  punch '* *Key F0'                                                     
                                               221  punch '* r 5000.8'                                                    
                                               222  punch '* *Key F0'                                                     
@@ -354,11 +307,7 @@
  00002028                                     251+ ltorg                                                                  02-00000046
  00002028 0000000000001004                    252                =ad(x'1004')                                            
  00002030 00004000                            253                =a(x'4000')                                             
-<<<<<<< HEAD
                                               254+ punch '* runtest .1'                                                   01-00000058
-=======
-                                              254+ punch 'runtest .1'                                                     01-00000058
->>>>>>> 02753590
                                               255+ punch '* *Compare'                                                     01-00000059
                                               256+ punch '* abs  0.8'                                                     01-00000060
                                               257+ punch '* *Key 06'                                                      01-00000061
@@ -381,11 +330,7 @@
                                               274+ punch '* r 2000.8'                                                     01-00000079
 1                                                                                                               Page    8
    Active Usings: SSKE+X'2002',R12                                                                                       
-<<<<<<< HEAD
-0  Loc    Object Code      Addr1    Addr2    Stmt  Source Statement                         jHLASM 1.0   2015/11/11 19.56
-=======
-0  Loc    Object Code      Addr1    Addr2    Stmt  Source Statement                         jHLASM 1.0   2015/11/11 19.00
->>>>>>> 02753590
+0  Loc    Object Code      Addr1    Addr2    Stmt  Source Statement                         jHLASM 1.0   2015/11/11 20.20
 0                                             275+ punch '* *Key F4'                                                      01-00000080
                                               276+ punch '* r 5000.8'                                                     01-00000081
                                               277+ punch '* *Key F0'                                                      01-00000082
@@ -418,11 +363,7 @@
  00002028                                     306+ ltorg                                                                  02-00000046
  00002028 FFFFFFFF80001004                    307                =ad(x'80001004')                                        
  00002030 00004000                            308                =a(x'4000')                                             
-<<<<<<< HEAD
                                               309+ punch '* runtest .1'                                                   01-00000058
-=======
-                                              309+ punch 'runtest .1'                                                     01-00000058
->>>>>>> 02753590
                                               310+ punch '* *Compare'                                                     01-00000059
                                               311+ punch '* abs  0.8'                                                     01-00000060
                                               312+ punch '* *Key 06'                                                      01-00000061
@@ -445,11 +386,7 @@
                                               329+ punch '* r 2000.8'                                                     01-00000079
 1                                                                                                               Page    9
    Active Usings: SSKE+X'2002',R12                                                                                       
-<<<<<<< HEAD
-0  Loc    Object Code      Addr1    Addr2    Stmt  Source Statement                         jHLASM 1.0   2015/11/11 19.56
-=======
-0  Loc    Object Code      Addr1    Addr2    Stmt  Source Statement                         jHLASM 1.0   2015/11/11 19.00
->>>>>>> 02753590
+0  Loc    Object Code      Addr1    Addr2    Stmt  Source Statement                         jHLASM 1.0   2015/11/11 20.20
 0                                             330+ punch '* *Key F4'                                                      01-00000080
                                               331+ punch '* r 5000.8'                                                     01-00000081
                                               332+ punch '* *Key F0'                                                      01-00000082
@@ -478,11 +415,7 @@
  00002028                                     356+ ltorg                                                                  02-00000046
  00002028 FFFFFFFFFF001004                    357                =ad(x'ff001004')                                        
  00002030 00004000                            358                =a(x'4000')                                             
-<<<<<<< HEAD
                                               359+ punch '* runtest .1'                                                   01-00000058
-=======
-                                              359+ punch 'runtest .1'                                                     01-00000058
->>>>>>> 02753590
                                               360+ punch '* *Compare'                                                     01-00000059
                                               361+ punch '* abs  0.8'                                                     01-00000060
                                               362+ punch '* *Key 06'                                                      01-00000061
@@ -509,19 +442,11 @@
 0                                             384 * Insert more here                                                     
 1                                                                                                               Page   10
    Active Usings: SSKE+X'2002',R12                                                                                       
-<<<<<<< HEAD
-0  Loc    Object Code      Addr1    Addr2    Stmt  Source Statement                         jHLASM 1.0   2015/11/11 19.56
+0  Loc    Object Code      Addr1    Addr2    Stmt  Source Statement                         jHLASM 1.0   2015/11/11 20.20
 0                                             386  punch '* *Done'                                                        00260000
                                               387  end                                                                    00270000
 1                               Ordinary Symbol and Literal Cross Reference                                     Page   11
--Symbol   Length   Value     Id    R Type Asm  Program   Defn References                    jHLASM 1.0   2015/11/11 19.56
-=======
-0  Loc    Object Code      Addr1    Addr2    Stmt  Source Statement                         jHLASM 1.0   2015/11/11 19.00
-0                                             386  punch '* *Done'                                                        00260000
-                                              387  end                                                                    00270000
-1                               Ordinary Symbol and Literal Cross Reference                                     Page   11
--Symbol   Length   Value     Id    R Type Asm  Program   Defn References                    jHLASM 1.0   2015/11/11 19.00
->>>>>>> 02753590
+-Symbol   Length   Value     Id    R Type Asm  Program   Defn References                    jHLASM 1.0   2015/11/11 20.20
 0go            2 00000200 00000001     H  H               100  125                                                       
  psw0002       8 00000210 00000001     D  D               106  105                                                       
  psw0004       8 00000210 00000001     D  D               131  130                                                       
@@ -550,17 +475,10 @@
  =ad(x'ff001004')                                                                                                        
                8 00002028 00000001     A                  357  350                                                       
 1                                          Macro and Copy Code Source Summary                                   Page   12
-<<<<<<< HEAD
-- Con Source                                        Volume    Members                       jHLASM 1.0   2015/11/11 19.56
+- Con Source                                        Volume    Members                       jHLASM 1.0   2015/11/11 20.20
 0     PRIMARY INPUT                                           DOSSKEMF STOP     SUPSWS                                   
 1                                                      Using Map                                                Page   13
--                                                                                           jHLASM 1.0   2015/11/11 19.56
-=======
-- Con Source                                        Volume    Members                       jHLASM 1.0   2015/11/11 19.00
-0     PRIMARY INPUT                                           DOSSKEMF STOP     SUPSWS                                   
-1                                                      Using Map                                                Page   13
--                                                                                           jHLASM 1.0   2015/11/11 19.00
->>>>>>> 02753590
+-                                                                                           jHLASM 1.0   2015/11/11 20.20
    Stmt  -----Location----- Action ----------------Using----------------- Reg Max     Last Label and Using Text          
            Count      Id           Type          Value    Range     Id        Disp    Stmt                               
 0    99  00000200  00000001 USING  ORDINARY    00000000 00001000 00000001   0 00210    105 sske,0                        
@@ -573,11 +491,7 @@
     297  00002002  00000001 USING  ORDINARY    00002002 00001000 00000001  12 0002E    304 *,12                          
     347  00002002  00000001 USING  ORDINARY    00002002 00001000 00000001  12 0002E    354 *,12                          
 1                                   General Purpose Register Cross Reference                                    Page   14
-<<<<<<< HEAD
-- Register  References (S=set, M=modified, B=branch, U=using, D=drop, N=index)              jHLASM 1.0   2015/11/11 19.56
-=======
-- Register  References (S=set, M=modified, B=branch, U=using, D=drop, N=index)              jHLASM 1.0   2015/11/11 19.00
->>>>>>> 02753590
+- Register  References (S=set, M=modified, B=branch, U=using, D=drop, N=index)              jHLASM 1.0   2015/11/11 20.20
 0    0(0)      99U  124U  157D  195U  240D                                                                               
      1(1)    (no references identified)                                                                                  
      2(2)     101S  103   126S  128   161S  163   197S  199   245S  247   300S  302   350S  352                          
@@ -595,22 +509,14 @@
     14(E)    (no references identified)                                                                                  
     15(F)    (no references identified)                                                                                  
 1                                  Diagnostic Cross Reference and Assembler Summary                             Page   15
-<<<<<<< HEAD
--                                                                                           jHLASM 1.0   2015/11/11 19.56
-=======
--                                                                                           jHLASM 1.0   2015/11/11 19.00
->>>>>>> 02753590
+-                                                                                           jHLASM 1.0   2015/11/11 20.20
 0     No Statements Flagged in this Assembly                                                                             
 0John's High Level Assembler Release 1.0, Oct  7 2015 15:59:07                                                           
 0System:  Linux release 3.19.0-32-generic on jbox (i686)                                                                 
 0Data Sets Allocated for this Assembly                                                                                   
   Con DDname   Data Set Name                                Volume  Member                                               
    P1 SYSIN    sske.assemble                                                                                             
-<<<<<<< HEAD
-0Assembly Start Time: 19.56.04 Stop Time: 19.56.04 Processor Time: 00.00.00.0380.
-=======
-0Assembly Start Time: 19.00.06 Stop Time: 19.00.06 Processor Time: 00.00.00.0376.
->>>>>>> 02753590
+0Assembly Start Time: 20.20.38 Stop Time: 20.20.38 Processor Time: 00.00.00.0394.
  
                                      
  Return Code 000                                                                                                         