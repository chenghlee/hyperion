--- conflicted
+++ resolved
@@ -1459,8 +1459,6 @@
         wait_condition (&sysblk.sync_bc_cond, &sysblk.intlock);
     }
 
-<<<<<<< HEAD
-=======
     /* Quick check to test if lock must be obtainied.  This is valid */
     /* because  the  system  block pointer is set only when all CPUs */
     /* are stopped.                                                  */
@@ -1506,7 +1504,6 @@
        if (topost) sem_post(topost);  /* All CPUs stopped?           */
     }
 #endif
->>>>>>> 02753590
     /* Wait for interrupt */
     wait_condition (&regs->intcond, &sysblk.intlock);
 
