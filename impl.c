--- conflicted
+++ resolved
@@ -620,8 +620,6 @@
     initialize_lock (&sysblk.mntlock);
     initialize_lock (&sysblk.scrlock);
     initialize_condition (&sysblk.scrcond);
-<<<<<<< HEAD
-=======
 #if defined(_MSVC_)
     /* FORFISH                                                       */
 #else
@@ -634,7 +632,6 @@
        assert(!rv);
     }
 #endif
->>>>>>> 02753590
     initialize_lock (&sysblk.crwlock);
     initialize_lock (&sysblk.ioqlock);
     initialize_condition (&sysblk.ioqcond);
