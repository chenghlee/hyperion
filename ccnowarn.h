--- conflicted
+++ resolved
@@ -66,24 +66,6 @@
       #define POP_GCC_WARNINGS()          QPRAGMA( GCC diagnostic pop  )
     #endif
 
-<<<<<<< HEAD
-    /* Globally disable some rather annoying GCC compiler warnings which */
-    /* frequently occurs due to our build multiple architectures design. */
-
-    #ifdef HAVE_GCC_UNUSED_FUNC_WARNING
-      /* Suppress "function 'xxx' defined but not used" warnings */
-      DISABLE_GCC_WARNING( "-Wunused-function" )
-    #endif
-
-    #ifdef HAVE_GCC_SET_UNUSED_WARNING
-      /* Suppress "variable 'xxx' set but not used" warnings */
-      #if defined(_MSVC_)
-        DISABLE_GCC_WARNING( "-Wunused-but-set-variable" )
-      #endif
-    #endif
-
-=======
->>>>>>> 75482f96
   #endif /* defined( HAVE_GCC_DIAG_PRAGMA ) */
 
   #ifndef   DISABLE_GCC_WARNING
