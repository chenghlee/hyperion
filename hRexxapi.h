--- conflicted
+++ resolved
@@ -182,11 +182,7 @@
             ReturnFlag = 0 ; // let the system take care of them
         else
             ReturnFlag = 1 ; // let the user process the errors
-<<<<<<< HEAD
-        (*hRexxFreeMemory)( RXSTRPTR(hErrorHandler) );
-=======
         (*hRexxFreeMemory)( RXSTRPTR( hErrorHandler ) );
->>>>>>> 979af893
         RXSTRPTR(hErrorHandler) = NULL;
     }
     else
@@ -214,15 +210,10 @@
         sprintf(temp,"%d",0);
         HREXXSETVAR( RespStemName, temp, strlen(temp) );
 
-<<<<<<< HEAD
         (*hRexxFreeMemory)( RXSTRPTR( hRespStemName ) );
         RXSTRPTR( hRespStemName ) = NULL;
-=======
         HREXXDROPVAR( HREXX_RESPSTEMNAME_VARNAME );
->>>>>>> 979af893
-
-        (*hRexxFreeMemory)( RXSTRPTR( hRespStemName ) );
-        RXSTRPTR( hRespStemName ) = NULL;
+
     }
     else if ( RXVALIDSTRING( hPersistentRespStemName ) )
     {
@@ -275,7 +266,7 @@
                 sprintf( RespStemOffset, "%d", coun );
                 HREXXSETVAR( RespStemName, line, strlen(line) );
             }
-            free( wResp );
+            (*hRexxFreeMemory)( wResp );
         }
         sprintf( RespStemOffset, "%d", 0 );
         sprintf( temp, "%d", coun );
